// worker_pool.cpp
// Copyright (C) 2024 Feng Ren

#include <cassert>
#include <sys/epoll.h>

#include "transfer_engine/config.h"
#include "transfer_engine/rdma_context.h"
#include "transfer_engine/rdma_endpoint.h"
#include "transfer_engine/rdma_transport.h"
#include "transfer_engine/worker_pool.h"

namespace mooncake
{

    const static int kTransferWorkerCount = globalConfig().workers_per_ctx;

    WorkerPool::WorkerPool(RdmaContext &context, int numa_socket_id)
        : context_(context),
          numa_socket_id_(numa_socket_id),
          workers_running_(true),
          suspended_flag_(0),
          redispatch_counter_(0),
          submitted_slice_count_(0),
          processed_slice_count_(0)
    {
        for (int i = 0; i < kShardCount; ++i)
            slice_queue_count_[i].store(0, std::memory_order_relaxed);
        collective_slice_queue_.resize(kTransferWorkerCount);
        for (int i = 0; i < kTransferWorkerCount; ++i)
            worker_thread_.emplace_back(std::thread(std::bind(&WorkerPool::transferWorker, this, i)));
        worker_thread_.emplace_back(std::thread(std::bind(&WorkerPool::monitorWorker, this)));
    }

    WorkerPool::~WorkerPool()
    {
        if (workers_running_)
        {
            cond_var_.notify_all();
            workers_running_.store(false);
            for (auto &entry : worker_thread_)
                entry.join();
        }
    }

    int WorkerPool::submitPostSend(const std::vector<Transport::Slice *> &slice_list)
    {
        thread_local uint64_t tl_last_cache_ts = getCurrentTimeInNano();
        thread_local std::unordered_map<SegmentID, std::shared_ptr<Transport::SegmentDesc>> segment_desc_map;
        uint64_t current_ts = getCurrentTimeInNano();

        if (current_ts - tl_last_cache_ts > 1000000000)
        {
            segment_desc_map.clear();
            tl_last_cache_ts = current_ts;
        }

        for (auto &slice : slice_list)
        {
            auto target_id = slice->target_id;
            if (!segment_desc_map.count(target_id))
                segment_desc_map[target_id] = context_.engine().getSegmentDescByID(target_id);
        }

        SliceList slice_list_map[kShardCount];
        uint64_t submitted_slice_count = 0;
        for (auto &slice : slice_list)
        {
            auto &peer_segment_desc = segment_desc_map[slice->target_id];
            int buffer_id, device_id;
            if (RdmaTransport::selectDevice(peer_segment_desc.get(), slice->rdma.dest_addr, slice->length, buffer_id, device_id))
            {
                peer_segment_desc = context_.engine().getSegmentDescByID(slice->target_id, true);
                if (RdmaTransport::selectDevice(peer_segment_desc.get(), slice->rdma.dest_addr, slice->length, buffer_id, device_id))
                {
                    LOG(ERROR) << "Failed to select remote NIC for address " << (void *)slice->rdma.dest_addr;
                    slice->markFailed();
                    continue;
                }
            }
            slice->rdma.dest_rkey = peer_segment_desc->buffers[buffer_id].rkey[device_id];
            auto peer_nic_path = MakeNicPath(peer_segment_desc->name, peer_segment_desc->devices[device_id].name);
            slice->peer_nic_path = peer_nic_path;
            int shard_id = (slice->target_id * 10007 + device_id) % kShardCount;
            slice_list_map[shard_id].push_back(slice);
            submitted_slice_count++;
        }

        for (int shard_id = 0; shard_id < kShardCount; ++shard_id)
        {
            if (slice_list_map[shard_id].empty())
                continue;
            slice_queue_lock_[shard_id].lock();
            for (auto &slice : slice_list_map[shard_id])
                slice_queue_[shard_id][slice->peer_nic_path].push_back(slice);
            slice_queue_count_[shard_id].fetch_add(submitted_slice_count, std::memory_order_relaxed);
            slice_queue_lock_[shard_id].unlock();
        }

        submitted_slice_count_.fetch_add(submitted_slice_count, std::memory_order_relaxed);
        if (suspended_flag_.load(std::memory_order_relaxed))
            cond_var_.notify_all();

        return 0;
    }

    void WorkerPool::performPostSend(int thread_id)
    {
        auto &local_slice_queue = collective_slice_queue_[thread_id];
        for (int shard_id = thread_id; shard_id < kShardCount; shard_id += kTransferWorkerCount)
        {
            if (slice_queue_count_[shard_id].load(std::memory_order_relaxed) == 0)
                continue;

            slice_queue_lock_[shard_id].lock();
            for (auto &entry : slice_queue_[shard_id])
            {
                for (auto &slice : entry.second)
                    local_slice_queue[entry.first].push_back(slice);
                entry.second.clear();
            }
            slice_queue_count_[shard_id].store(0, std::memory_order_relaxed);
            slice_queue_lock_[shard_id].unlock();
        }

        // 如果 Poll 产生失败，则将未提交的 Slice 全部推进重试（rkey 或网卡等参数发生了变化）
        thread_local int tl_redispatch_counter = 0;
        if (tl_redispatch_counter < redispatch_counter_.load(std::memory_order_relaxed)) {
            tl_redispatch_counter = redispatch_counter_.load(std::memory_order_relaxed);
            auto local_slice_queue_clone = local_slice_queue;
            local_slice_queue.clear();
            for (auto &entry : local_slice_queue_clone)
                redispatch(entry.second, thread_id);
            return;
        }

        thread_local uint64_t tl_last_cache_ts = getCurrentTimeInNano();
        thread_local std::unordered_map<std::string, std::shared_ptr<RdmaEndPoint>> endpoint_map;
        uint64_t current_ts = getCurrentTimeInNano();
        if (current_ts - tl_last_cache_ts > 1000000000)
        {
            endpoint_map.clear();
            tl_last_cache_ts = current_ts;
        }

        SliceList failed_slice_list;
        for (auto &entry : local_slice_queue)
        {
            if (entry.second.empty())
                continue;

            if (entry.second[0]->target_id == LOCAL_SEGMENT_ID)
            {
                for (auto &slice : entry.second)
                {
                    LOG_ASSERT(slice->target_id == LOCAL_SEGMENT_ID);
                    memcpy((void *)slice->rdma.dest_addr, slice->source_addr, slice->length);
                    slice->markSuccess();
                }
                processed_slice_count_.fetch_add(entry.second.size());
                entry.second.clear();
                continue;
            }

#ifdef USE_FAKE_POST_SEND
            for (auto &slice : entry.second)
                slice->markSuccess();
            processed_slice_count_.fetch_add(entry.second.size());
            entry.second.clear();
#else
#ifdef USE_ENDPOINT_CACHING
            auto &endpoint = endpoint_map[entry.first];
            if (endpoint == nullptr || !endpoint->active())
                endpoint = context_.endpoint(entry.first);
#else
            auto endpoint = context_.endpoint(entry.first);
#endif
            if (!endpoint)
            {
                LOG(ERROR) << "Worker: Cannot allocate endpoint: " << entry.first;
                for (auto &slice : entry.second)
                    failed_slice_list.push_back(slice);
                entry.second.clear();
                continue;
            }
            if (!endpoint->connected() && endpoint->setupConnectionsByActive())
            {
                LOG(ERROR) << "Worker: Cannot make connection for endpoint: " << entry.first;
                for (auto &slice : entry.second)
                    failed_slice_list.push_back(slice);
                entry.second.clear();
                continue;
            }
            endpoint->submitPostSend(entry.second, failed_slice_list);
#endif
        }

        if (!failed_slice_list.empty())
        {
            for (auto &slice: failed_slice_list)
                slice->rdma.retry_cnt++;
            redispatch(failed_slice_list, thread_id);
        }
    }

    void WorkerPool::performPollCq(int thread_id)
    {
        int processed_slice_count = 0;
        const static size_t kPollCount = 64;
        std::unordered_map<volatile int *, int> qp_depth_set;
        for (int cq_index = thread_id; cq_index < context_.cqCount(); cq_index += kTransferWorkerCount)
        {
            ibv_wc wc[kPollCount];
            int nr_poll = context_.poll(kPollCount, wc, cq_index);
            if (nr_poll < 0)
            {
                LOG(ERROR) << "Worker: Failed to poll completion queues";
                continue;
            }

            for (int i = 0; i < nr_poll; ++i)
            {
                Transport::Slice *slice = (Transport::Slice *)wc[i].wr_id;
                assert(slice);
                if (qp_depth_set.count(slice->rdma.qp_depth))
                    qp_depth_set[slice->rdma.qp_depth]++;
                else
                    qp_depth_set[slice->rdma.qp_depth] = 1;
                // __sync_fetch_and_sub(slice->rdma.qp_depth, 1);
                if (wc[i].status != IBV_WC_SUCCESS)
                {
                    LOG(ERROR) << "Worker: Process failed for slice (opcode: " << slice->opcode
                               << ", source_addr: " << slice->source_addr
                               << ", length: " << slice->length
                               << ", dest_addr: " << slice->rdma.dest_addr
                               << ", local nic: " << context_.deviceName()
                               << ", peer nic: " << slice->peer_nic_path
                               << "): " << ibv_wc_status_str(wc[i].status);
                    context_.deleteEndpoint(slice->peer_nic_path);
                    slice->rdma.retry_cnt++;
                    collective_slice_queue_[thread_id][slice->peer_nic_path].push_back(slice);
                    redispatch_counter_++;
                }
                else
                {
                    slice->markSuccess();
                    processed_slice_count++;
                }
            }
        }

        for (auto &entry : qp_depth_set)
            __sync_fetch_and_sub(entry.first, entry.second);

        if (processed_slice_count)
            processed_slice_count_.fetch_add(processed_slice_count);
    }

<<<<<<< HEAD
    void WorkerPool::processFailedSlice(Transport::Slice *slice, int thread_id)
=======
    void WorkerPool::redispatch(std::vector<TransferEngine::Slice *> &slice_list, int thread_id)
>>>>>>> d8e75d75
    {
        std::unordered_map<SegmentID, std::shared_ptr<TransferEngine::SegmentDesc>> segment_desc_map;
        for (auto &slice : slice_list)
        {
            auto target_id = slice->target_id;
            if (!segment_desc_map.count(target_id))
                segment_desc_map[target_id] = context_.engine().getSegmentDescByID(target_id, true);
        }

        for (auto &slice : slice_list)
        {
<<<<<<< HEAD
            slice->rdma.retry_cnt++;
            auto peer_segment_desc = context_.engine().getSegmentDescByID(slice->target_id, true);
            int buffer_id, device_id;
            if (RdmaTransport::selectDevice(peer_segment_desc.get(), slice->rdma.dest_addr, slice->length, buffer_id, device_id, slice->rdma.retry_cnt))
=======
            if (slice->rdma.retry_cnt == slice->rdma.max_retry_cnt)
>>>>>>> d8e75d75
            {
                slice->markFailed();
                processed_slice_count_++;
            }
            else
            {
                auto &peer_segment_desc = segment_desc_map[slice->target_id];
                int buffer_id, device_id;
                if (TransferEngine::selectDevice(peer_segment_desc.get(), slice->rdma.dest_addr, slice->length, buffer_id, device_id, slice->rdma.retry_cnt))
                {
                    slice->markFailed();
                    processed_slice_count_++;
                    continue;
                }
                slice->rdma.dest_rkey = peer_segment_desc->buffers[buffer_id].rkey[device_id];
                auto peer_nic_path = MakeNicPath(peer_segment_desc->name, peer_segment_desc->devices[device_id].name);
                slice->peer_nic_path = peer_nic_path;
                collective_slice_queue_[thread_id][peer_nic_path].push_back(slice);
            }
        }
    }

    void WorkerPool::transferWorker(int thread_id)
    {
        bindToSocket(numa_socket_id_);
        const static uint64_t kWaitPeriodInNano = 100000000; // 100ms
        uint64_t last_wait_ts = getCurrentTimeInNano();
        while (workers_running_.load(std::memory_order_relaxed))
        {
            auto processed_slice_count = processed_slice_count_.load(std::memory_order_relaxed);
            auto submitted_slice_count = submitted_slice_count_.load(std::memory_order_relaxed);
            if (processed_slice_count == submitted_slice_count)
            {
                uint64_t curr_wait_ts = getCurrentTimeInNano();
                if (curr_wait_ts - last_wait_ts > kWaitPeriodInNano)
                {
                    std::unique_lock<std::mutex> lock(cond_mutex_);
                    suspended_flag_.fetch_add(1);
                    cond_var_.wait_for(lock, std::chrono::seconds(1));
                    suspended_flag_.fetch_sub(1);
                    last_wait_ts = curr_wait_ts;
                }
                continue;
            }
            performPostSend(thread_id);
#ifndef USE_FAKE_POST_SEND
            performPollCq(thread_id);
#endif
        }
    }

    int WorkerPool::doProcessContextEvents()
    {
        ibv_async_event event;
        if (ibv_get_async_event(context_.context(), &event) < 0)
            return ERR_CONTEXT;
        LOG(INFO) << "Received context async event: " << ibv_event_type_str(event.event_type)
                  << " for context " << context_.deviceName();
        // IBV_EVENT_DEVICE_FATAL 事件下，本次运行将永久停止该 context 的使用
        // 而在 IBV_EVENT_PORT_ERR 事件下只是暂停，后续收到 IBV_EVENT_PORT_ACTIVE 就可恢复
        if (event.event_type == IBV_EVENT_DEVICE_FATAL 
            || event.event_type == IBV_EVENT_PORT_ERR
            || event.event_type == IBV_EVENT_LID_CHANGE)
        {
            context_.set_active(false);
            LOG(INFO) << "Context " << context_.deviceName() << " is inactive";
        }
        else if (event.event_type == IBV_EVENT_PORT_ACTIVE)
        {
            context_.set_active(true);
            LOG(INFO) << "Context " << context_.deviceName() << " is active";
        }
        // 余下情况似乎不需要特殊处理，对于 QP 关联的事件可以通过 WC status 字段检测出来并做处理。
        ibv_ack_async_event(&event);
        return 0;
    }

    void WorkerPool::monitorWorker()
    {
        bindToSocket(numa_socket_id_);
        while (workers_running_)
        {
            struct epoll_event event;
            int num_events = epoll_wait(context_.eventFd(), &event, 1, 100);
            if (num_events < 0)
            {
                PLOG(ERROR) << "Failed to call epoll wait";
                continue;
            }

            if (num_events == 0)
                continue;

            LOG(ERROR) << "Received event, fd: " << event.data.fd
                       << ", events: " << event.events;

            if (!(event.events & EPOLLIN))
                continue;

            if (event.data.fd == context_.context()->async_fd)
                doProcessContextEvents();
        }
    }
}<|MERGE_RESOLUTION|>--- conflicted
+++ resolved
@@ -256,11 +256,7 @@
             processed_slice_count_.fetch_add(processed_slice_count);
     }
 
-<<<<<<< HEAD
-    void WorkerPool::processFailedSlice(Transport::Slice *slice, int thread_id)
-=======
     void WorkerPool::redispatch(std::vector<TransferEngine::Slice *> &slice_list, int thread_id)
->>>>>>> d8e75d75
     {
         std::unordered_map<SegmentID, std::shared_ptr<TransferEngine::SegmentDesc>> segment_desc_map;
         for (auto &slice : slice_list)
@@ -272,14 +268,7 @@
 
         for (auto &slice : slice_list)
         {
-<<<<<<< HEAD
-            slice->rdma.retry_cnt++;
-            auto peer_segment_desc = context_.engine().getSegmentDescByID(slice->target_id, true);
-            int buffer_id, device_id;
-            if (RdmaTransport::selectDevice(peer_segment_desc.get(), slice->rdma.dest_addr, slice->length, buffer_id, device_id, slice->rdma.retry_cnt))
-=======
             if (slice->rdma.retry_cnt == slice->rdma.max_retry_cnt)
->>>>>>> d8e75d75
             {
                 slice->markFailed();
                 processed_slice_count_++;
