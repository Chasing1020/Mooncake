// Copyright 2024 KVCache.AI
//
// Licensed under the Apache License, Version 2.0 (the "License");
// you may not use this file except in compliance with the License.
// You may obtain a copy of the License at
//
//     http://www.apache.org/licenses/LICENSE-2.0
//
// Unless required by applicable law or agreed to in writing, software
// distributed under the License is distributed on an "AS IS" BASIS,
// WITHOUT WARRANTIES OR CONDITIONS OF ANY KIND, either express or implied.
// See the License for the specific language governing permissions and
// limitations under the License.

#include <gtest/gtest.h>

#include "buffer_allocator.h"
#include "random_allocation_strategy.h"
#include "replica_allocator.h"

using namespace mooncake;

class ReplicaAllocatorTest : public ::testing::Test {
   protected:
    void SetUp() override {
        // Initialize ReplicaAllocator with shard size of 1024 bytes
        allocator = std::make_shared<ReplicaAllocator>(shard_size);

        // Register some buffers
        size_t base = 0x100000000;
        size_t size = 1024 * 1024 * 4;
        SegmentId segment_id = 1;
        uint64_t allocator_index =
            allocator->registerBuffer(segment_id, base, size * 2);
        segment_buffer_index[segment_id] = allocator_index;

        segment_id = 2;
        allocator_index =
            allocator->registerBuffer(segment_id, base + size * 2, size * 2);
        segment_buffer_index[segment_id] = allocator_index;

        segment_id = 3;
        allocator_index =
            allocator->registerBuffer(segment_id, base + size * 4, size * 4);
        segment_buffer_index[segment_id] = allocator_index;
    }

    std::shared_ptr<ReplicaAllocator> allocator;
    std::map<SegmentId, uint64_t> segment_buffer_index;
    size_t shard_size = 1024;
};

TEST_F(ReplicaAllocatorTest, RegisterBuffer) {
    SegmentId segment_id = 1;
    size_t base = 0x110000000;
    size_t size = 1024 * 1024 * 8;
    uint64_t origin_index = segment_buffer_index[segment_id];
    uint64_t index = allocator->registerBuffer(segment_id, base, size);
    EXPECT_EQ(index, origin_index + 1);
}

TEST_F(ReplicaAllocatorTest, AddOneReplica_Valid) {
    ObjectKey key = "test_key";
    ReplicaInfo ret;
    Version ver = 1;
    size_t object_size = shard_size;

    Version result =
        allocator->addOneReplica(key, ret, DEFAULT_VALUE, object_size);
    EXPECT_EQ(result, ver);
    EXPECT_EQ(ret.status, ReplicaStatus::INITIALIZED);
    EXPECT_EQ(ret.handles.size(), object_size / shard_size);
    EXPECT_EQ(ret.replica_id, 0);

    ReplicaInfo ret2;
    Version result2 = allocator->addOneReplica(key, ret2, ver, object_size);
    EXPECT_EQ(result, result2);
    EXPECT_EQ(ret.status, ret2.status);
    EXPECT_EQ(ret.handles.size(), ret2.handles.size());
    EXPECT_EQ(ret2.replica_id, 1);

    key = "test_key_2";
    object_size = shard_size * 4 + 512;
    result = allocator->addOneReplica(key, ret, DEFAULT_VALUE, object_size);
    EXPECT_EQ(ret.handles.size(), object_size / shard_size + 1);

    key = "test_key_3";
    object_size = shard_size / 2;
    result = allocator->addOneReplica(key, ret, DEFAULT_VALUE, object_size);
    EXPECT_EQ(ret.handles.size(), object_size / shard_size + 1);
}

TEST_F(ReplicaAllocatorTest, AddOneReplica_InvalidArgs) {
    ObjectKey key = "test_key";
    ReplicaInfo ret;
    Version ver = DEFAULT_VALUE;
    size_t object_size = DEFAULT_VALUE;

    EXPECT_THROW(allocator->addOneReplica(key, ret, ver, object_size),
                 std::invalid_argument);
}

TEST_F(ReplicaAllocatorTest, GetOneReplica_Valid) {
    ObjectKey key = "test_get_key";
    ReplicaInfo ret;
    size_t object_size = 1024;

    Version ver =
        allocator->addOneReplica(key, ret, DEFAULT_VALUE, object_size);

    ReplicaInfo get_ret;
    Version get_result = allocator->getOneReplica(key, get_ret, ver);
    // add时只分配空间 还没写入数据，无法获取
    EXPECT_EQ(get_result, getError(ERRNO::INVALID_VERSION));
    EXPECT_EQ(get_ret.status, ReplicaStatus::FAILED);
    EXPECT_EQ(get_ret.handles.size(), 0);

    // 更新为完成
    allocator->updateStatus(key, ReplicaStatus::COMPLETE, 0, ver);
    for (auto &handle : ret.handles) {
        handle->status = BufStatus::COMPLETE;
    }

    get_result = allocator->getOneReplica(key, get_ret, ver);
    EXPECT_EQ(get_ret.status, ReplicaStatus::COMPLETE);
    EXPECT_EQ(get_ret.handles.size(), 1);
}

<<<<<<< HEAD
TEST_F(ReplicaAllocatorTest, GetOneReplica_InvalidVersion) {
=======
TEST_F(ReplicaAllocatorTest, GetOneReplica_InvalidKey)
{
    ObjectKey key = "test_key";
    ReplicaInfo ret;
    Version ver = 1;
    size_t object_size = 1024;

    allocator->addOneReplica(key, ret, ver, object_size);

    ReplicaInfo get_ret;
    ObjectKey invalid_key="test_key_invalid";
    Version get_result = allocator->getOneReplica(invalid_key, get_ret, ver);
    EXPECT_EQ(get_result, getError(ERRNO::INVALID_KEY));
}

TEST_F(ReplicaAllocatorTest, GetOneReplica_InvalidVersion)
{
>>>>>>> bb2b6d07
    ObjectKey key = "test_key";
    ReplicaInfo ret;
    Version ver = 1;
    size_t object_size = 1024;

    allocator->addOneReplica(key, ret, ver, object_size);

    ReplicaInfo get_ret;
    Version invalid_ver = 2;
    Version get_result = allocator->getOneReplica(key, get_ret, invalid_ver);
    EXPECT_EQ(get_result, getError(ERRNO::INVALID_VERSION));
}

TEST_F(ReplicaAllocatorTest, ReassignReplica) {
    ObjectKey key = "test_key_ressign";
    ReplicaInfo ret;
    Version ver = 1;
    size_t object_size = 1024;

    allocator->addOneReplica(key, ret, DEFAULT_VALUE, object_size);

    ReplicaInfo reassigned_ret;
    allocator->reassignReplica(key, ver, ret.replica_id, reassigned_ret);
    EXPECT_EQ(reassigned_ret.status, ReplicaStatus::INITIALIZED);
    EXPECT_EQ(reassigned_ret.handles.size(), 1);

    // 更新为完成
    allocator->updateStatus(key, ReplicaStatus::COMPLETE, ret.replica_id, ver);
    for (auto &handle : ret.handles) {
        handle->status = BufStatus::COMPLETE;
    }
    ver = allocator->getOneReplica(key, reassigned_ret, ver);
    EXPECT_EQ(reassigned_ret.status, ReplicaStatus::COMPLETE);
}

TEST_F(ReplicaAllocatorTest, RemoveOneReplica) {
    ObjectKey key = "test_key_remove";
    ReplicaInfo ret;
    size_t object_size = 1024;

    Version ver =
        allocator->addOneReplica(key, ret, DEFAULT_VALUE, object_size);
    allocator->updateStatus(key, ReplicaStatus::COMPLETE, 0, ver);
    for (auto &handle : ret.handles) {
        handle->status = BufStatus::COMPLETE;
    }

    ver = allocator->addOneReplica(key, ret, ver, DEFAULT_VALUE);
    allocator->updateStatus(key, ReplicaStatus::COMPLETE, 1, ver);
    for (auto &handle : ret.handles) {
        handle->status = BufStatus::COMPLETE;
    }

    ReplicaInfo removed_ret;
    allocator->removeOneReplica(key, removed_ret, ver);
    EXPECT_EQ(removed_ret.status, ReplicaStatus::REMOVED);
    EXPECT_EQ(removed_ret.handles.size(), 1);
}

<<<<<<< HEAD
TEST_F(ReplicaAllocatorTest, Unregister) {
=======
TEST_F(ReplicaAllocatorTest, RemoveOneReplicaInvalidVersion)
{
    ObjectKey key = "test_key_remove";
    ReplicaInfo ret;
    size_t object_size = 1024;

    Version ver = allocator->addOneReplica(key, ret, -1, object_size);
    allocator->updateStatus(key, ReplicaStatus::COMPLETE, 0, ver);
    for (auto &handle : ret.handles)
    {
        handle->status = BufStatus::COMPLETE;
    }

    ver = allocator->addOneReplica(key, ret, ver, -1);
    allocator->updateStatus(key, ReplicaStatus::COMPLETE, 1, ver);
    for (auto &handle : ret.handles)
    {
        handle->status = BufStatus::COMPLETE;
    }

    ReplicaInfo removed_ret;
    re = allocator->removeOneReplica(key, removed_ret, ver+1);
    EXPECT_EQ(re, getError(ERRNO::INVALID_VERSION));
}

TEST_F(ReplicaAllocatorTest, Unregister)
{
>>>>>>> bb2b6d07
    SegmentId segment_id = 1;
    size_t base = 0x100000000 + 1024 * 1024 * 100;
    size_t size = 1024 * 1024 * 4;

    int index = allocator->registerBuffer(segment_id, base, size);
    std::vector<std::shared_ptr<BufHandle>> handles =
        allocator->unregister(segment_id, index);
    EXPECT_EQ(handles.size(), 0);
}

TEST_F(ReplicaAllocatorTest, Recovery) {
    ObjectKey key = "test_key_recovery";
    ReplicaInfo ret;
    size_t object_size = 1024 * 10 + 512;

    allocator->addOneReplica(key, ret, DEFAULT_VALUE, object_size);

    std::vector<std::shared_ptr<BufHandle>> old_handles = ret.handles;
    size_t new_num = allocator->recovery(old_handles);

    EXPECT_EQ(old_handles.size(), object_size / shard_size + 1);
    EXPECT_EQ(old_handles.size(), new_num);
}

TEST_F(ReplicaAllocatorTest, Checkall) {
    ObjectKey key = "test_key";
    ReplicaInfo ret;
    Version ver = 1;
    size_t object_size = 1024;

    allocator->addOneReplica(key, ret, ver, object_size);

    std::vector<std::shared_ptr<BufHandle>> handles = allocator->checkall();
    EXPECT_EQ(handles.size(), 0);
}

TEST_F(ReplicaAllocatorTest, IfExist) {
    ObjectKey key = "test_key";
    ReplicaInfo ret;
    Version ver = 1;
    size_t object_size = 1024;

    allocator->addOneReplica(key, ret, ver, object_size);

    EXPECT_TRUE(allocator->ifExist(key));
    EXPECT_FALSE(allocator->ifExist("non_existent_key"));
}

TEST_F(ReplicaAllocatorTest, UpdateStatus) {
    ObjectKey key = "test_key_update";
    ReplicaInfo ret;
    Version ver = DEFAULT_VALUE;
    size_t object_size = 1024;

    ver = allocator->addOneReplica(key, ret, ver, object_size);

    allocator->updateStatus(key, ReplicaStatus::COMPLETE, 0, ver);
    VersionList &version_list = allocator->getObjectMeta()[key];
    EXPECT_EQ(version_list.versions[ver].replicas[ret.replica_id].status,
              ReplicaStatus::COMPLETE);
}

TEST_F(ReplicaAllocatorTest, GetObjectVersion) {
    ObjectKey key = "test_key_version";
    ReplicaInfo ret;
    Version ver = DEFAULT_VALUE;
    size_t object_size = 1024;

    ver = allocator->addOneReplica(key, ret, ver, object_size);

    Version result = allocator->getObjectVersion(key);
    EXPECT_EQ(result, DEFAULT_VALUE);
    allocator->updateStatus(key, ReplicaStatus::COMPLETE, 0, ver);
    result = allocator->getObjectVersion(key);
    EXPECT_EQ(result, ver);
}

TEST_F(ReplicaAllocatorTest, GetObjectReplicaConfig) {
    ObjectKey key = "test_key";
    ReplicaInfo ret;
    Version ver = 1;
    size_t object_size = 1024;

    allocator->addOneReplica(key, ret, ver, object_size);

    ReplicateConfig config = allocator->getObjectReplicaConfig(key);
    EXPECT_EQ(config.replica_num, 0);
}

TEST_F(ReplicaAllocatorTest, GetReplicaRealNumber) {
    ObjectKey key = "test_key";
    ReplicaInfo ret;
    Version ver = 1;
    size_t object_size = 1024;

    allocator->addOneReplica(key, ret, ver, object_size);

    size_t real_number = allocator->getReplicaRealNumber(key, ver);
    EXPECT_EQ(real_number, 0);

    allocator->updateStatus(key, ReplicaStatus::COMPLETE, 0, ver);
    real_number = allocator->getReplicaRealNumber(key, ver);
    EXPECT_EQ(real_number, 1);
}

TEST_F(ReplicaAllocatorTest, CleanUncompleteReplica) {
    ObjectKey key = "test_key_cleanup";
    ReplicaInfo ret;
    Version ver = 1;
    size_t object_size = 1024;

    ver = allocator->addOneReplica(key, ret, ver, object_size);
    allocator->addOneReplica(key, ret, ver, object_size);

    allocator->updateStatus(key, ReplicaStatus::PARTIAL, 0, ver);
    size_t clean_num =
        allocator->cleanUncompleteReplica(key, ver, 1);  // 最多保留一个副本
    EXPECT_EQ(clean_num, 1);                             // 删除一个

    allocator->addOneReplica(key, ret, ver, object_size);
    allocator->updateStatus(key, ReplicaStatus::COMPLETE, 2, ver);
    clean_num =
        allocator->cleanUncompleteReplica(key, ver, 2);  // 最多保留两个副本
    EXPECT_EQ(clean_num, 0);                             // 删除零个

    clean_num =
        allocator->cleanUncompleteReplica(key, ver, 0);  // 最多保留零个副本
    EXPECT_EQ(clean_num, 0);  // 实现中 保留的副本个数最少应该为完整副本数量

    size_t real_number = allocator->getReplicaRealNumber(key, ver);
    EXPECT_EQ(real_number, 1);
}

int main(int argc, char **argv) {
    ::testing::InitGoogleTest(&argc, argv);
    return RUN_ALL_TESTS();
}<|MERGE_RESOLUTION|>--- conflicted
+++ resolved
@@ -126,11 +126,7 @@
     EXPECT_EQ(get_ret.handles.size(), 1);
 }
 
-<<<<<<< HEAD
-TEST_F(ReplicaAllocatorTest, GetOneReplica_InvalidVersion) {
-=======
-TEST_F(ReplicaAllocatorTest, GetOneReplica_InvalidKey)
-{
+TEST_F(ReplicaAllocatorTest, GetOneReplica_InvalidKey) {
     ObjectKey key = "test_key";
     ReplicaInfo ret;
     Version ver = 1;
@@ -139,14 +135,12 @@
     allocator->addOneReplica(key, ret, ver, object_size);
 
     ReplicaInfo get_ret;
-    ObjectKey invalid_key="test_key_invalid";
+    ObjectKey invalid_key = "test_key_invalid";
     Version get_result = allocator->getOneReplica(invalid_key, get_ret, ver);
     EXPECT_EQ(get_result, getError(ERRNO::INVALID_KEY));
 }
 
-TEST_F(ReplicaAllocatorTest, GetOneReplica_InvalidVersion)
-{
->>>>>>> bb2b6d07
+TEST_F(ReplicaAllocatorTest, GetOneReplica_InvalidVersion) {
     ObjectKey key = "test_key";
     ReplicaInfo ret;
     Version ver = 1;
@@ -206,37 +200,29 @@
     EXPECT_EQ(removed_ret.handles.size(), 1);
 }
 
-<<<<<<< HEAD
-TEST_F(ReplicaAllocatorTest, Unregister) {
-=======
-TEST_F(ReplicaAllocatorTest, RemoveOneReplicaInvalidVersion)
-{
+TEST_F(ReplicaAllocatorTest, RemoveOneReplicaInvalidVersion) {
     ObjectKey key = "test_key_remove";
     ReplicaInfo ret;
     size_t object_size = 1024;
 
     Version ver = allocator->addOneReplica(key, ret, -1, object_size);
     allocator->updateStatus(key, ReplicaStatus::COMPLETE, 0, ver);
-    for (auto &handle : ret.handles)
-    {
+    for (auto &handle : ret.handles) {
         handle->status = BufStatus::COMPLETE;
     }
 
     ver = allocator->addOneReplica(key, ret, ver, -1);
     allocator->updateStatus(key, ReplicaStatus::COMPLETE, 1, ver);
-    for (auto &handle : ret.handles)
-    {
+    for (auto &handle : ret.handles) {
         handle->status = BufStatus::COMPLETE;
     }
 
     ReplicaInfo removed_ret;
-    re = allocator->removeOneReplica(key, removed_ret, ver+1);
+    re = allocator->removeOneReplica(key, removed_ret, ver + 1);
     EXPECT_EQ(re, getError(ERRNO::INVALID_VERSION));
 }
 
-TEST_F(ReplicaAllocatorTest, Unregister)
-{
->>>>>>> bb2b6d07
+TEST_F(ReplicaAllocatorTest, Unregister) {
     SegmentId segment_id = 1;
     size_t base = 0x100000000 + 1024 * 1024 * 100;
     size_t size = 1024 * 1024 * 4;
