--- conflicted
+++ resolved
@@ -31,12 +31,7 @@
 
 
 echo "Verifying that import succeeds after installation..."
-<<<<<<< HEAD
-# Verify that importing mooncake.engine succeeds after installation
-python -c "import mooncake.engine; print('Success: Import worked after installation')" || exit 1
-=======
-python -c "import mooncake.transfer" && echo "Success: Import succeeded after installation" || { echo "ERROR: Import failed after installation!"; exit 1; }
->>>>>>> 033ff82d
+python -c "import mooncake.engine" && echo "Success: Import succeeded after installation" || { echo "ERROR: Import failed after installation!"; exit 1; }
 
 echo "Running import structure test..."
 # Run the import structure test
