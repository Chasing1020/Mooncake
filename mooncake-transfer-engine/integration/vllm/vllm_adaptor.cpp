--- conflicted
+++ resolved
@@ -11,18 +11,9 @@
     buffer_list_.clear();
 }
 
-<<<<<<< HEAD
 int VLLMAdaptor::initialize(const char *local_hostname,
                             const char *metadata_server, const char *protocol,
                             const char *device_name) {
-=======
-int VLLMAdaptor::initialize(const char *local_hostname, 
-                            const char *metadata_server, 
-                            const char *protocol,
-                            const char *device_name)
-{
-    LOG(INFO) << "local_hostname: " << local_hostname;
->>>>>>> d44cf14f
     auto metadata_client = std::make_shared<TransferMetadata>(metadata_server);
     if (!metadata_client) return -1;
 
@@ -71,53 +62,28 @@
     return 0;
 }
 
-<<<<<<< HEAD
-void *VLLMAdaptor::allocateManagedBuffer(size_t length) {
-=======
-uintptr_t VLLMAdaptor::allocateManagedBuffer(size_t length)
-{
->>>>>>> d44cf14f
+uintptr_t VLLMAdaptor::allocateManagedBuffer(size_t length) {
     std::lock_guard<std::mutex> guard(mutex_);
     if (length > kMaxBufferSize) {
         void *buffer = malloc(length);
-<<<<<<< HEAD
-        if (!buffer) return nullptr;
+        if (!buffer) return 0;
         int ret =
             engine_->registerLocalMemory(managed_buffer_, length, "cpu:0");
         if (ret) {
-=======
-        if (!buffer)
-            return 0;
-        int ret = engine_->registerLocalMemory(managed_buffer_, length, "cpu:0");
-        if (ret) 
-        {
->>>>>>> d44cf14f
             free(buffer);
             return 0;
         }
         buffer_list_.insert(buffer);
-        return (uintptr_t) buffer;
+        return (uintptr_t)buffer;
     }
-<<<<<<< HEAD
-    if (!next_free_) return nullptr;
+    if (!next_free_) return 0;
     auto buffer = next_free_;
     next_free_ = *(void **)next_free_;
-    return buffer;
+    return (uintptr_t)buffer;
 }
 
-int VLLMAdaptor::freeManagedBuffer(void *buffer, size_t length) {
-=======
-    if (!next_free_)
-        return 0;
-    auto buffer = next_free_;
-    next_free_ = *(void **) next_free_;
-    return (uintptr_t) buffer;
-}
-
-int VLLMAdaptor::freeManagedBuffer(uintptr_t buffer_addr, size_t length)
-{
+int VLLMAdaptor::freeManagedBuffer(uintptr_t buffer_addr, size_t length) {
     void *buffer = (void *)buffer_addr;
->>>>>>> d44cf14f
     std::lock_guard<std::mutex> guard(mutex_);
     if (length > kMaxBufferSize) {
         engine_->unregisterLocalMemory(buffer);
@@ -133,19 +99,11 @@
     return 0;
 }
 
-<<<<<<< HEAD
-int VLLMAdaptor::transferSync(const char *target_hostname, void *buffer,
-                              uint64_t peer_buffer_address, size_t length) {
+int VLLMAdaptor::transferSync(const char *target_hostname, uintptr_t buffer,
+                              uintptr_t peer_buffer_address, size_t length) {
     if ((uintptr_t)buffer < (uintptr_t)managed_buffer_ ||
         (uintptr_t)buffer >
             (uintptr_t)managed_buffer_ + kBufferCount * kMaxBufferSize) {
-=======
-int VLLMAdaptor::transferSync(const char *target_hostname, uintptr_t buffer, uintptr_t peer_buffer_address, size_t length)
-{
-    LOG(INFO) << target_hostname << " " << buffer << " " << peer_buffer_address << " " << length;
-    if ((uintptr_t) buffer < (uintptr_t) managed_buffer_ || (uintptr_t) buffer > (uintptr_t) managed_buffer_ + kBufferCount * kMaxBufferSize)
-    {
->>>>>>> d44cf14f
         LOG(ERROR) << "buffer must be managed";
         return -1;
     }
@@ -163,7 +121,7 @@
     TransferRequest entry;
     entry.opcode = TransferRequest::READ;
     entry.length = length;
-    entry.source = (void *) buffer;
+    entry.source = (void *)buffer;
     entry.target_id = handle;
     entry.target_offset = peer_buffer_address;
 
@@ -188,12 +146,11 @@
 
 namespace py = pybind11;
 
-PYBIND11_MODULE(mooncake_vllm_adaptor, m)
-{
+PYBIND11_MODULE(mooncake_vllm_adaptor, m) {
     py::class_<VLLMAdaptor>(m, "mooncake_vllm_adaptor")
         .def(py::init<>())
         .def("initialize", &VLLMAdaptor::initialize)
         .def("allocateManagedBuffer", &VLLMAdaptor::allocateManagedBuffer)
         .def("freeManagedBuffer", &VLLMAdaptor::freeManagedBuffer)
-        .def("transferSync", &VLLMAdaptor::transferSync);        
+        .def("transferSync", &VLLMAdaptor::transferSync);
 }