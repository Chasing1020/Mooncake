--- conflicted
+++ resolved
@@ -17,13 +17,9 @@
         def callback(ch, method, properties, body):
             print("step-2")
             self.ptr = int(body.decode())
-<<<<<<< HEAD
-            ch.stop_consuming()
-=======
             print(self.ptr)
             self.channel.stop_consuming()
 
->>>>>>> 7fd4179b
         self.channel.basic_consume(queue='ptr', on_message_callback=callback, auto_ack=True)
         print("step-1")
         self.channel.start_consuming()
