--- conflicted
+++ resolved
@@ -11,12 +11,8 @@
     mc.initialize("192.168.0.137:10002", "192.168.0.139:2379", "rdma", "erdma_0")
     ptr = mc.allocate_managed_buffer(length)
     ptr_dst = mq.recv_ptr()
-<<<<<<< HEAD
-    mc.transfer_sync("192.168.0.137:10001", ptr, ptr_dst, length)
-=======
     print('start transfer!')
     mc.transfer_sync("192.168.0.138:10001", ptr, ptr_dst, length)
     data = mc.read_bytes_from_buffer(ptr, length)
     print(data)
->>>>>>> 7fd4179b
     mc.free_managed_buffer(ptr, length)