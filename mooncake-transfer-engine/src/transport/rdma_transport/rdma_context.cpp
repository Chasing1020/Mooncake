--- conflicted
+++ resolved
@@ -339,7 +339,6 @@
     return (next_comp_vector_index_++) % context_->num_comp_vectors;
 }
 
-<<<<<<< HEAD
 int RdmaContext::openRdmaDevice(const std::string &device_name, uint8_t port,
                                 int gid_index) {
     int num_devices = 0;
@@ -347,96 +346,6 @@
     struct ibv_device **devices = ibv_get_device_list(&num_devices);
     if (!devices || num_devices <= 0) {
         PLOG(ERROR) << "ibv_get_device_list failed";
-=======
-        for (int i = 0; i < num_devices; ++i)
-        {
-            if (device_name != ibv_get_device_name(devices[i]))
-                continue;
-
-            context = ibv_open_device(devices[i]);
-            if (!context)
-            {
-                PLOG(ERROR) << "Failed to open device " << device_name;
-                ibv_free_device_list(devices);
-                return ERR_CONTEXT;
-            }
-
-            ibv_port_attr attr;
-            if (ibv_query_port(context, port, &attr))
-            {
-                PLOG(WARNING) << "Fail to query port " << port << " on " << device_name;
-                if (ibv_close_device(context))
-                {
-                    PLOG(ERROR) << "Fail to close device " << device_name;
-                }
-                ibv_free_device_list(devices);
-                return ERR_CONTEXT;
-            }
-
-            if (attr.state != IBV_PORT_ACTIVE)
-            {
-                LOG(WARNING) << "Device " << device_name << " port not active";
-                if (ibv_close_device(context))
-                {
-                    PLOG(ERROR) << "Fail to close device " << device_name;
-                }
-                ibv_free_device_list(devices);
-                return ERR_CONTEXT;
-            }
-
-            ibv_device_attr device_attr;
-            if (ibv_query_device(context, &device_attr))
-            {
-                PLOG(WARNING) << "Fail to query attributes on " << device_name;
-                if (ibv_close_device(context))
-                {
-                    PLOG(ERROR) << "Fail to close device " << device_name;
-                }
-                ibv_free_device_list(devices);
-                return ERR_CONTEXT;
-            }
-
-            ibv_port_attr port_attr;
-            if (ibv_query_port(context, port, &port_attr)) {
-                PLOG(WARNING) << "Fail to query port attributes on "
-                            << device_name << ":" << port;
-                if (ibv_close_device(context)) {
-                    PLOG(ERROR) << "Fail to close device " << device_name;
-                }
-                ibv_free_device_list(devices);
-                return ERR_CONTEXT;
-            }
-
-            updateGlobalConfig(device_attr);
-            if (gid_index >= port_attr.gid_tbl_len)
-                gid_index = port_attr.gid_tbl_len - 1;
-                
-            if (ibv_query_gid(context, port, gid_index, &gid_))
-            {
-                PLOG(WARNING) << "Device " << device_name
-                              << " GID " << gid_index << " not available";
-                if (ibv_close_device(context))
-                {
-                    PLOG(ERROR) << "Fail to close device " << device_name;
-                }
-                ibv_free_device_list(devices);
-                return ERR_CONTEXT;
-            }
-
-            context_ = context;
-            port_ = port;
-            lid_ = attr.lid;
-            active_mtu_ = attr.active_mtu;
-            active_speed_ = attr.active_speed;
-            gid_index_ = gid_index;
-
-            ibv_free_device_list(devices);
-            return 0;
-        }
-
-        ibv_free_device_list(devices);
-        LOG(ERROR) << "No matched device found: " << device_name;
->>>>>>> origin/v0.1
         return ERR_DEVICE_NOT_FOUND;
     }
 
