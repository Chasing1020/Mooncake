.cache

.vscode
build
build_ofed4
old
<<<<<<< HEAD
thirdparties
=======

local_test
>>>>>>> 23426ca8
<|MERGE_RESOLUTION|>--- conflicted
+++ resolved
@@ -1,12 +1,7 @@
 .cache
-
 .vscode
 build
 build_ofed4
 old
-<<<<<<< HEAD
 thirdparties
-=======
-
-local_test
->>>>>>> 23426ca8
+local_test